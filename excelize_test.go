package excelize

import (
	"fmt"
	"image/color"
	_ "image/gif"
	_ "image/jpeg"
	_ "image/png"
	"io/ioutil"
	"os"
	"path/filepath"
	"strconv"
	"strings"
	"testing"
	"time"

	"github.com/stretchr/testify/assert"
)

func TestOpenFile(t *testing.T) {
	// Test update a XLSX file.
	f, err := OpenFile(filepath.Join("test", "Book1.xlsx"))
	if !assert.NoError(t, err) {
		t.FailNow()
	}

	// Test get all the rows in a not exists worksheet.
	f.GetRows("Sheet4")
	// Test get all the rows in a worksheet.
	rows, err := f.GetRows("Sheet2")
	assert.NoError(t, err)
	for _, row := range rows {
		for _, cell := range row {
			t.Log(cell, "\t")
		}
		t.Log("\r\n")
	}
	f.UpdateLinkedValue()

	f.SetCellDefault("Sheet2", "A1", strconv.FormatFloat(float64(100.1588), 'f', -1, 32))
	f.SetCellDefault("Sheet2", "A1", strconv.FormatFloat(float64(-100.1588), 'f', -1, 64))

	// Test set cell value with illegal row number.
	assert.EqualError(t, f.SetCellDefault("Sheet2", "A", strconv.FormatFloat(float64(-100.1588), 'f', -1, 64)),
		`cannot convert cell "A" to coordinates: invalid cell name "A"`)

	f.SetCellInt("Sheet2", "A1", 100)

	// Test set cell integer value with illegal row number.
	assert.EqualError(t, f.SetCellInt("Sheet2", "A", 100), `cannot convert cell "A" to coordinates: invalid cell name "A"`)

	f.SetCellStr("Sheet2", "C11", "Knowns")
	// Test max characters in a cell.
	f.SetCellStr("Sheet2", "D11", strings.Repeat("c", 32769))
	f.NewSheet(":\\/?*[]Maximum 31 characters allowed in sheet title.")
	// Test set worksheet name with illegal name.
	f.SetSheetName("Maximum 31 characters allowed i", "[Rename]:\\/?* Maximum 31 characters allowed in sheet title.")
	f.SetCellInt("Sheet3", "A23", 10)
	f.SetCellStr("Sheet3", "b230", "10")
	assert.EqualError(t, f.SetCellStr("Sheet10", "b230", "10"), "sheet Sheet10 is not exist")

	// Test set cell string value with illegal row number.
	assert.EqualError(t, f.SetCellStr("Sheet1", "A", "10"), `cannot convert cell "A" to coordinates: invalid cell name "A"`)

	f.SetActiveSheet(2)
	// Test get cell formula with given rows number.
	_, err = f.GetCellFormula("Sheet1", "B19")
	assert.NoError(t, err)
	// Test get cell formula with illegal worksheet name.
	_, err = f.GetCellFormula("Sheet2", "B20")
	assert.NoError(t, err)
	_, err = f.GetCellFormula("Sheet1", "B20")
	assert.NoError(t, err)

	// Test get cell formula with illegal rows number.
	_, err = f.GetCellFormula("Sheet1", "B")
	assert.EqualError(t, err, `cannot convert cell "B" to coordinates: invalid cell name "B"`)
	// Test get shared cell formula
	f.GetCellFormula("Sheet2", "H11")
	f.GetCellFormula("Sheet2", "I11")
	getSharedForumula(&xlsxWorksheet{}, "")

	// Test read cell value with given illegal rows number.
	_, err = f.GetCellValue("Sheet2", "a-1")
	assert.EqualError(t, err, `cannot convert cell "A-1" to coordinates: invalid cell name "A-1"`)
	_, err = f.GetCellValue("Sheet2", "A")
	assert.EqualError(t, err, `cannot convert cell "A" to coordinates: invalid cell name "A"`)

	// Test read cell value with given lowercase column number.
	f.GetCellValue("Sheet2", "a5")
	f.GetCellValue("Sheet2", "C11")
	f.GetCellValue("Sheet2", "D11")
	f.GetCellValue("Sheet2", "D12")
	// Test SetCellValue function.
	assert.NoError(t, f.SetCellValue("Sheet2", "F1", " Hello"))
	assert.NoError(t, f.SetCellValue("Sheet2", "G1", []byte("World")))
	assert.NoError(t, f.SetCellValue("Sheet2", "F2", 42))
	assert.NoError(t, f.SetCellValue("Sheet2", "F3", int8(1<<8/2-1)))
	assert.NoError(t, f.SetCellValue("Sheet2", "F4", int16(1<<16/2-1)))
	assert.NoError(t, f.SetCellValue("Sheet2", "F5", int32(1<<32/2-1)))
	assert.NoError(t, f.SetCellValue("Sheet2", "F6", int64(1<<32/2-1)))
	assert.NoError(t, f.SetCellValue("Sheet2", "F7", float32(42.65418)))
	assert.NoError(t, f.SetCellValue("Sheet2", "F8", float64(-42.65418)))
	assert.NoError(t, f.SetCellValue("Sheet2", "F9", float32(42)))
	assert.NoError(t, f.SetCellValue("Sheet2", "F10", float64(42)))
	assert.NoError(t, f.SetCellValue("Sheet2", "F11", uint(1<<32-1)))
	assert.NoError(t, f.SetCellValue("Sheet2", "F12", uint8(1<<8-1)))
	assert.NoError(t, f.SetCellValue("Sheet2", "F13", uint16(1<<16-1)))
	assert.NoError(t, f.SetCellValue("Sheet2", "F14", uint32(1<<32-1)))
	assert.NoError(t, f.SetCellValue("Sheet2", "F15", uint64(1<<32-1)))
	assert.NoError(t, f.SetCellValue("Sheet2", "F16", true))
	assert.NoError(t, f.SetCellValue("Sheet2", "F17", complex64(5+10i)))

	// Test on not exists worksheet.
	assert.EqualError(t, f.SetCellDefault("SheetN", "A1", ""), "sheet SheetN is not exist")
	assert.EqualError(t, f.SetCellFloat("SheetN", "A1", 42.65418, 2, 32), "sheet SheetN is not exist")
	assert.EqualError(t, f.SetCellBool("SheetN", "A1", true), "sheet SheetN is not exist")
	assert.EqualError(t, f.SetCellFormula("SheetN", "A1", ""), "sheet SheetN is not exist")
	assert.EqualError(t, f.SetCellHyperLink("SheetN", "A1", "Sheet1!A40", "Location"), "sheet SheetN is not exist")

	// Test boolean write
	booltest := []struct {
		value    bool
		expected string
	}{
		{false, "0"},
		{true, "1"},
	}
	for _, test := range booltest {
		f.SetCellValue("Sheet2", "F16", test.value)
		val, err := f.GetCellValue("Sheet2", "F16")
		assert.NoError(t, err)
		assert.Equal(t, test.expected, val)
	}

	f.SetCellValue("Sheet2", "G2", nil)

	assert.EqualError(t, f.SetCellValue("Sheet2", "G4", time.Now()), "only UTC time expected")

	f.SetCellValue("Sheet2", "G4", time.Now().UTC())
	// 02:46:40
	f.SetCellValue("Sheet2", "G5", time.Duration(1e13))
	// Test completion column.
	f.SetCellValue("Sheet2", "M2", nil)
	// Test read cell value with given axis large than exists row.
	f.GetCellValue("Sheet2", "E231")
	// Test get active worksheet of XLSX and get worksheet name of XLSX by given worksheet index.
	f.GetSheetName(f.GetActiveSheetIndex())
	// Test get worksheet index of XLSX by given worksheet name.
	f.GetSheetIndex("Sheet1")
	// Test get worksheet name of XLSX by given invalid worksheet index.
	f.GetSheetName(4)
	// Test get worksheet map of f.
	f.GetSheetMap()
	for i := 1; i <= 300; i++ {
		f.SetCellStr("Sheet3", "c"+strconv.Itoa(i), strconv.Itoa(i))
	}
	assert.NoError(t, f.SaveAs(filepath.Join("test", "TestOpenFile.xlsx")))
}

func TestSaveFile(t *testing.T) {
	f, err := OpenFile(filepath.Join("test", "Book1.xlsx"))
	if !assert.NoError(t, err) {
		t.FailNow()
	}
	assert.NoError(t, f.SaveAs(filepath.Join("test", "TestSaveFile.xlsx")))
	f, err = OpenFile(filepath.Join("test", "TestSaveFile.xlsx"))
	if !assert.NoError(t, err) {
		t.FailNow()
	}
	assert.NoError(t, f.Save())
}

func TestSaveAsWrongPath(t *testing.T) {
	f, err := OpenFile(filepath.Join("test", "Book1.xlsx"))
	if assert.NoError(t, err) {
		// Test write file to not exist directory.
		err = f.SaveAs("")
		if assert.Error(t, err) {
			assert.True(t, os.IsNotExist(err), "Error: %v: Expected os.IsNotExists(err) == true", err)
		}
	}
}

func TestBrokenFile(t *testing.T) {
	// Test write file with broken file struct.
	f := File{}

	t.Run("SaveWithoutName", func(t *testing.T) {
		assert.EqualError(t, f.Save(), "no path defined for file, consider File.WriteTo or File.Write")
	})

	t.Run("SaveAsEmptyStruct", func(t *testing.T) {
		// Test write file with broken file struct with given path.
		assert.NoError(t, f.SaveAs(filepath.Join("test", "TestBrokenFile.SaveAsEmptyStruct.xlsx")))
	})

	t.Run("OpenBadWorkbook", func(t *testing.T) {
		// Test set active sheet without BookViews and Sheets maps in xl/workbook.xml.
		f3, err := OpenFile(filepath.Join("test", "BadWorkbook.xlsx"))
		f3.GetActiveSheetIndex()
		f3.SetActiveSheet(2)
		assert.NoError(t, err)
	})

	t.Run("OpenNotExistsFile", func(t *testing.T) {
		// Test open a XLSX file with given illegal path.
		_, err := OpenFile(filepath.Join("test", "NotExistsFile.xlsx"))
		if assert.Error(t, err) {
			assert.True(t, os.IsNotExist(err), "Expected os.IsNotExists(err) == true")
		}
	})
}

func TestNewFile(t *testing.T) {
	// Test create a XLSX file.
	f := NewFile()
	f.NewSheet("Sheet1")
	f.NewSheet("XLSXSheet2")
	f.NewSheet("XLSXSheet3")
	f.SetCellInt("XLSXSheet2", "A23", 56)
	f.SetCellStr("Sheet1", "B20", "42")
	f.SetActiveSheet(0)

	// Test add picture to sheet with scaling and positioning.
	err := f.AddPicture("Sheet1", "H2", filepath.Join("test", "images", "excel.gif"),
		`{"x_scale": 0.5, "y_scale": 0.5, "positioning": "absolute"}`)
	if !assert.NoError(t, err) {
		t.FailNow()
	}

	// Test add picture to worksheet without formatset.
	err = f.AddPicture("Sheet1", "C2", filepath.Join("test", "images", "excel.png"), "")
	if !assert.NoError(t, err) {
		t.FailNow()
	}

	// Test add picture to worksheet with invalid formatset.
	err = f.AddPicture("Sheet1", "C2", filepath.Join("test", "images", "excel.png"), `{`)
	if !assert.Error(t, err) {
		t.FailNow()
	}

	assert.NoError(t, f.SaveAs(filepath.Join("test", "TestNewFile.xlsx")))
}

func TestColWidth(t *testing.T) {
	xlsx := NewFile()
	xlsx.SetColWidth("Sheet1", "B", "A", 12)
	xlsx.SetColWidth("Sheet1", "A", "B", 12)
	xlsx.GetColWidth("Sheet1", "A")
	xlsx.GetColWidth("Sheet1", "C")

	// Test set and get column width with illegal cell coordinates.
	_, err := xlsx.GetColWidth("Sheet1", "*")
	assert.EqualError(t, err, `invalid column name "*"`)
	assert.EqualError(t, xlsx.SetColWidth("Sheet1", "*", "B", 1), `invalid column name "*"`)
	assert.EqualError(t, xlsx.SetColWidth("Sheet1", "A", "*", 1), `invalid column name "*"`)

	// Test get column width on not exists worksheet.
	_, err = xlsx.GetColWidth("SheetN", "A")
	assert.EqualError(t, err, "sheet SheetN is not exist")

	err = xlsx.SaveAs(filepath.Join("test", "TestColWidth.xlsx"))
	if err != nil {
		t.Error(err)
	}
	convertRowHeightToPixels(0)
}

func TestAddDrawingVML(t *testing.T) {
	// Test addDrawingVML with illegal cell coordinates.
	f := NewFile()
	assert.EqualError(t, f.addDrawingVML(0, "", "*", 0, 0), `cannot convert cell "*" to coordinates: invalid cell name "*"`)
}

func TestSetCellHyperLink(t *testing.T) {
	f, err := OpenFile(filepath.Join("test", "Book1.xlsx"))
	if err != nil {
		t.Log(err)
	}
	// Test set cell hyperlink in a work sheet already have hyperlinks.
	assert.NoError(t, f.SetCellHyperLink("Sheet1", "B19", "https://github.com/360EntSecGroup-Skylar/excelize", "External"))
	// Test add first hyperlink in a work sheet.
	assert.NoError(t, f.SetCellHyperLink("Sheet2", "C1", "https://github.com/360EntSecGroup-Skylar/excelize", "External"))
	// Test add Location hyperlink in a work sheet.
	assert.NoError(t, f.SetCellHyperLink("Sheet2", "D6", "Sheet1!D8", "Location"))

	assert.EqualError(t, f.SetCellHyperLink("Sheet2", "C3", "Sheet1!D8", ""), `invalid link type ""`)

	assert.EqualError(t, f.SetCellHyperLink("Sheet2", "", "Sheet1!D60", "Location"), `invalid cell name ""`)

	assert.NoError(t, f.SaveAs(filepath.Join("test", "TestSetCellHyperLink.xlsx")))

	file := NewFile()
	for row := 1; row <= 65530; row++ {
		cell, err := CoordinatesToCellName(1, row)
		assert.NoError(t, err)
		assert.NoError(t, file.SetCellHyperLink("Sheet1", cell, "https://github.com/360EntSecGroup-Skylar/excelize", "External"))
	}
	assert.EqualError(t, file.SetCellHyperLink("Sheet1", "A65531", "https://github.com/360EntSecGroup-Skylar/excelize", "External"), "over maximum limit hyperlinks in a worksheet")
}

func TestGetCellHyperLink(t *testing.T) {
	f, err := OpenFile(filepath.Join("test", "Book1.xlsx"))
	if !assert.NoError(t, err) {
		t.FailNow()
	}

	_, _, err = f.GetCellHyperLink("Sheet1", "")
	assert.EqualError(t, err, `invalid cell name ""`)

	link, target, err := f.GetCellHyperLink("Sheet1", "A22")
	assert.NoError(t, err)
	t.Log(link, target)
	link, target, err = f.GetCellHyperLink("Sheet2", "D6")
	assert.NoError(t, err)
	t.Log(link, target)
	link, target, err = f.GetCellHyperLink("Sheet3", "H3")
	assert.EqualError(t, err, "sheet Sheet3 is not exist")
	t.Log(link, target)
}

func TestSetCellFormula(t *testing.T) {
	f, err := OpenFile(filepath.Join("test", "Book1.xlsx"))
	if !assert.NoError(t, err) {
		t.FailNow()
	}

	f.SetCellFormula("Sheet1", "B19", "SUM(Sheet2!D2,Sheet2!D11)")
	f.SetCellFormula("Sheet1", "C19", "SUM(Sheet2!D2,Sheet2!D9)")

	// Test set cell formula with illegal rows number.
	assert.EqualError(t, f.SetCellFormula("Sheet1", "C", "SUM(Sheet2!D2,Sheet2!D9)"), `cannot convert cell "C" to coordinates: invalid cell name "C"`)

	assert.NoError(t, f.SaveAs(filepath.Join("test", "TestSetCellFormula1.xlsx")))

	f, err = OpenFile(filepath.Join("test", "CalcChain.xlsx"))
	if !assert.NoError(t, err) {
		t.FailNow()
	}
	// Test remove cell formula.
	f.SetCellFormula("Sheet1", "A1", "")
	assert.NoError(t, f.SaveAs(filepath.Join("test", "TestSetCellFormula2.xlsx")))
	// Test remove all cell formula.
	f.SetCellFormula("Sheet1", "B1", "")
	assert.NoError(t, f.SaveAs(filepath.Join("test", "TestSetCellFormula3.xlsx")))
}

func TestSetSheetBackground(t *testing.T) {
	f, err := OpenFile(filepath.Join("test", "Book1.xlsx"))
	if !assert.NoError(t, err) {
		t.FailNow()
	}

	err = f.SetSheetBackground("Sheet2", filepath.Join("test", "images", "background.jpg"))
	if !assert.NoError(t, err) {
		t.FailNow()
	}

	err = f.SetSheetBackground("Sheet2", filepath.Join("test", "images", "background.jpg"))
	if !assert.NoError(t, err) {
		t.FailNow()
	}

	assert.NoError(t, f.SaveAs(filepath.Join("test", "TestSetSheetBackground.xlsx")))
}

func TestSetSheetBackgroundErrors(t *testing.T) {
	f, err := OpenFile(filepath.Join("test", "Book1.xlsx"))
	if !assert.NoError(t, err) {
		t.FailNow()
	}

	err = f.SetSheetBackground("Sheet2", filepath.Join("test", "not_exists", "not_exists.png"))
	if assert.Error(t, err) {
		assert.True(t, os.IsNotExist(err), "Expected os.IsNotExists(err) == true")
	}

	err = f.SetSheetBackground("Sheet2", filepath.Join("test", "Book1.xlsx"))
	assert.EqualError(t, err, "unsupported image extension")
}

func TestMergeCell(t *testing.T) {
	f, err := OpenFile(filepath.Join("test", "Book1.xlsx"))
	if !assert.NoError(t, err) {
		t.FailNow()
	}

	f.MergeCell("Sheet1", "D9", "D9")
	f.MergeCell("Sheet1", "D9", "E9")
	f.MergeCell("Sheet1", "H14", "G13")
	f.MergeCell("Sheet1", "C9", "D8")
	f.MergeCell("Sheet1", "F11", "G13")
	f.MergeCell("Sheet1", "H7", "B15")
	f.MergeCell("Sheet1", "D11", "F13")
	f.MergeCell("Sheet1", "G10", "K12")
	f.SetCellValue("Sheet1", "G11", "set value in merged cell")
	f.SetCellInt("Sheet1", "H11", 100)
	f.SetCellValue("Sheet1", "I11", float64(0.5))
	f.SetCellHyperLink("Sheet1", "J11", "https://github.com/360EntSecGroup-Skylar/excelize", "External")
	f.SetCellFormula("Sheet1", "G12", "SUM(Sheet1!B19,Sheet1!C19)")
	f.GetCellValue("Sheet1", "H11")
	f.GetCellValue("Sheet2", "A6") // Merged cell ref is single coordinate.
	f.GetCellFormula("Sheet1", "G12")

	assert.NoError(t, f.SaveAs(filepath.Join("test", "TestMergeCell.xlsx")))
}

<<<<<<< HEAD
=======
func TestGetMergeCells(t *testing.T) {
	wants := []struct {
		value string
		start string
		end   string
	}{{
		value: "A1",
		start: "A1",
		end:   "B1",
	}, {
		value: "A2",
		start: "A2",
		end:   "A3",
	}, {
		value: "A4",
		start: "A4",
		end:   "B5",
	}, {
		value: "A7",
		start: "A7",
		end:   "C10",
	}}

	f, err := OpenFile(filepath.Join("test", "MergeCell.xlsx"))
	if !assert.NoError(t, err) {
		t.FailNow()
	}
	sheet1 := f.GetSheetName(1)

	mergeCells, err := f.GetMergeCells(sheet1)
	if !assert.Len(t, mergeCells, len(wants)) {
		t.FailNow()
	}
	assert.NoError(t, err)

	for i, m := range mergeCells {
		assert.Equal(t, wants[i].value, m.GetCellValue())
		assert.Equal(t, wants[i].start, m.GetStartAxis())
		assert.Equal(t, wants[i].end, m.GetEndAxis())
	}

	// Test get merged cells on not exists worksheet.
	_, err = f.GetMergeCells("SheetN")
	assert.EqualError(t, err, "sheet SheetN is not exist")
}

>>>>>>> 29b2854e
func TestSetCellStyleAlignment(t *testing.T) {
	f, err := prepareTestBook1()
	if !assert.NoError(t, err) {
		t.FailNow()
	}

	var style int
	style, err = f.NewStyle(`{"alignment":{"horizontal":"center","ident":1,"justify_last_line":true,"reading_order":0,"relative_indent":1,"shrink_to_fit":true,"text_rotation":45,"vertical":"top","wrap_text":true}}`)
	if !assert.NoError(t, err) {
		t.FailNow()
	}

	assert.NoError(t, f.SetCellStyle("Sheet1", "A22", "A22", style))

	// Test set cell style with given illegal rows number.
	assert.EqualError(t, f.SetCellStyle("Sheet1", "A", "A22", style), `cannot convert cell "A" to coordinates: invalid cell name "A"`)
	assert.EqualError(t, f.SetCellStyle("Sheet1", "A22", "A", style), `cannot convert cell "A" to coordinates: invalid cell name "A"`)

	// Test get cell style with given illegal rows number.
	index, err := f.GetCellStyle("Sheet1", "A")
	assert.Equal(t, 0, index)
	assert.EqualError(t, err, `cannot convert cell "A" to coordinates: invalid cell name "A"`)

	assert.NoError(t, f.SaveAs(filepath.Join("test", "TestSetCellStyleAlignment.xlsx")))
}

func TestSetCellStyleBorder(t *testing.T) {
	f, err := prepareTestBook1()
	if !assert.NoError(t, err) {
		t.FailNow()
	}

	var style int

	// Test set border on overlapping area with vertical variants shading styles gradient fill.
	style, err = f.NewStyle(`{"border":[{"type":"left","color":"0000FF","style":2},{"type":"top","color":"00FF00","style":12},{"type":"bottom","color":"FFFF00","style":5},{"type":"right","color":"FF0000","style":6},{"type":"diagonalDown","color":"A020F0","style":9},{"type":"diagonalUp","color":"A020F0","style":8}]}`)
	if !assert.NoError(t, err) {
		t.FailNow()
	}
	assert.NoError(t, f.SetCellStyle("Sheet1", "J21", "L25", style))

	style, err = f.NewStyle(`{"border":[{"type":"left","color":"0000FF","style":2},{"type":"top","color":"00FF00","style":3},{"type":"bottom","color":"FFFF00","style":4},{"type":"right","color":"FF0000","style":5},{"type":"diagonalDown","color":"A020F0","style":6},{"type":"diagonalUp","color":"A020F0","style":7}],"fill":{"type":"gradient","color":["#FFFFFF","#E0EBF5"],"shading":1}}`)
	if !assert.NoError(t, err) {
		t.FailNow()
	}
	assert.NoError(t, f.SetCellStyle("Sheet1", "M28", "K24", style))

	style, err = f.NewStyle(`{"border":[{"type":"left","color":"0000FF","style":2},{"type":"top","color":"00FF00","style":3},{"type":"bottom","color":"FFFF00","style":4},{"type":"right","color":"FF0000","style":5},{"type":"diagonalDown","color":"A020F0","style":6},{"type":"diagonalUp","color":"A020F0","style":7}],"fill":{"type":"gradient","color":["#FFFFFF","#E0EBF5"],"shading":4}}`)
	if !assert.NoError(t, err) {
		t.FailNow()
	}
	assert.NoError(t, f.SetCellStyle("Sheet1", "M28", "K24", style))

	// Test set border and solid style pattern fill for a single cell.
	style, err = f.NewStyle(`{"border":[{"type":"left","color":"0000FF","style":8},{"type":"top","color":"00FF00","style":9},{"type":"bottom","color":"FFFF00","style":10},{"type":"right","color":"FF0000","style":11},{"type":"diagonalDown","color":"A020F0","style":12},{"type":"diagonalUp","color":"A020F0","style":13}],"fill":{"type":"pattern","color":["#E0EBF5"],"pattern":1}}`)
	if !assert.NoError(t, err) {
		t.FailNow()
	}

	assert.NoError(t, f.SetCellStyle("Sheet1", "O22", "O22", style))

	assert.NoError(t, f.SaveAs(filepath.Join("test", "TestSetCellStyleBorder.xlsx")))
}

func TestSetCellStyleBorderErrors(t *testing.T) {
	f, err := prepareTestBook1()
	if !assert.NoError(t, err) {
		t.FailNow()
	}

	// Set border with invalid style parameter.
	_, err = f.NewStyle("")
	if !assert.EqualError(t, err, "unexpected end of JSON input") {
		t.FailNow()
	}

	// Set border with invalid style index number.
	_, err = f.NewStyle(`{"border":[{"type":"left","color":"0000FF","style":-1},{"type":"top","color":"00FF00","style":14},{"type":"bottom","color":"FFFF00","style":5},{"type":"right","color":"FF0000","style":6},{"type":"diagonalDown","color":"A020F0","style":9},{"type":"diagonalUp","color":"A020F0","style":8}]}`)
	if !assert.NoError(t, err) {
		t.FailNow()
	}
}

func TestSetCellStyleNumberFormat(t *testing.T) {
	f, err := prepareTestBook1()
	if !assert.NoError(t, err) {
		t.FailNow()
	}

	// Test only set fill and number format for a cell.
	col := []string{"L", "M", "N", "O", "P"}
	data := []int{0, 1, 2, 3, 4, 9, 10, 11, 12, 13, 14, 15, 16, 17, 18, 19, 20, 21, 22, 37, 38, 39, 40, 41, 42, 43, 44, 45, 46, 47, 48, 49}
	value := []string{"37947.7500001", "-37947.7500001", "0.007", "2.1", "String"}
	for i, v := range value {
		for k, d := range data {
			c := col[i] + strconv.Itoa(k+1)
			var val float64
			val, err = strconv.ParseFloat(v, 64)
			if err != nil {
				f.SetCellValue("Sheet2", c, v)
			} else {
				f.SetCellValue("Sheet2", c, val)
			}
			style, err := f.NewStyle(`{"fill":{"type":"gradient","color":["#FFFFFF","#E0EBF5"],"shading":5},"number_format": ` + strconv.Itoa(d) + `}`)
			if !assert.NoError(t, err) {
				t.FailNow()
			}
			assert.NoError(t, f.SetCellStyle("Sheet2", c, c, style))
			t.Log(f.GetCellValue("Sheet2", c))
		}
	}
	var style int
	style, err = f.NewStyle(`{"number_format":-1}`)
	if !assert.NoError(t, err) {
		t.FailNow()
	}
	assert.NoError(t, f.SetCellStyle("Sheet2", "L33", "L33", style))

	assert.NoError(t, f.SaveAs(filepath.Join("test", "TestSetCellStyleNumberFormat.xlsx")))
}

func TestSetCellStyleCurrencyNumberFormat(t *testing.T) {
	t.Run("TestBook3", func(t *testing.T) {
		f, err := prepareTestBook3()
		if !assert.NoError(t, err) {
			t.FailNow()
		}

		f.SetCellValue("Sheet1", "A1", 56)
		f.SetCellValue("Sheet1", "A2", -32.3)
		var style int
		style, err = f.NewStyle(`{"number_format": 188, "decimal_places": -1}`)
		if !assert.NoError(t, err) {
			t.FailNow()
		}

		assert.NoError(t, f.SetCellStyle("Sheet1", "A1", "A1", style))
		style, err = f.NewStyle(`{"number_format": 188, "decimal_places": 31, "negred": true}`)
		if !assert.NoError(t, err) {
			t.FailNow()
		}

		assert.NoError(t, f.SetCellStyle("Sheet1", "A2", "A2", style))

		assert.NoError(t, f.SaveAs(filepath.Join("test", "TestSetCellStyleCurrencyNumberFormat.TestBook3.xlsx")))
	})

	t.Run("TestBook4", func(t *testing.T) {
		f, err := prepareTestBook4()
		if !assert.NoError(t, err) {
			t.FailNow()
		}
		f.SetCellValue("Sheet1", "A1", 42920.5)
		f.SetCellValue("Sheet1", "A2", 42920.5)

		_, err = f.NewStyle(`{"number_format": 26, "lang": "zh-tw"}`)
		if !assert.NoError(t, err) {
			t.FailNow()
		}

		style, err := f.NewStyle(`{"number_format": 27}`)
		if !assert.NoError(t, err) {
			t.FailNow()
		}

		assert.NoError(t, f.SetCellStyle("Sheet1", "A1", "A1", style))
		style, err = f.NewStyle(`{"number_format": 31, "lang": "ko-kr"}`)
		if !assert.NoError(t, err) {
			t.FailNow()
		}

		assert.NoError(t, f.SetCellStyle("Sheet1", "A2", "A2", style))

		style, err = f.NewStyle(`{"number_format": 71, "lang": "th-th"}`)
		if !assert.NoError(t, err) {
			t.FailNow()
		}
		assert.NoError(t, f.SetCellStyle("Sheet1", "A2", "A2", style))

		assert.NoError(t, f.SaveAs(filepath.Join("test", "TestSetCellStyleCurrencyNumberFormat.TestBook4.xlsx")))
	})
}

func TestSetCellStyleCustomNumberFormat(t *testing.T) {
	f := NewFile()
	f.SetCellValue("Sheet1", "A1", 42920.5)
	f.SetCellValue("Sheet1", "A2", 42920.5)
	style, err := f.NewStyle(`{"custom_number_format": "[$-380A]dddd\\,\\ dd\" de \"mmmm\" de \"yyyy;@"}`)
	if err != nil {
		t.Log(err)
	}
	assert.NoError(t, f.SetCellStyle("Sheet1", "A1", "A1", style))
	style, err = f.NewStyle(`{"custom_number_format": "[$-380A]dddd\\,\\ dd\" de \"mmmm\" de \"yyyy;@"}`)
	if err != nil {
		t.Log(err)
	}
	assert.NoError(t, f.SetCellStyle("Sheet1", "A2", "A2", style))

	assert.NoError(t, f.SaveAs(filepath.Join("test", "TestSetCellStyleCustomNumberFormat.xlsx")))
}

func TestSetCellStyleFill(t *testing.T) {
	f, err := prepareTestBook1()
	if !assert.NoError(t, err) {
		t.FailNow()
	}

	var style int
	// Test set fill for cell with invalid parameter.
	style, err = f.NewStyle(`{"fill":{"type":"gradient","color":["#FFFFFF","#E0EBF5"],"shading":6}}`)
	if !assert.NoError(t, err) {
		t.FailNow()
	}
	assert.NoError(t, f.SetCellStyle("Sheet1", "O23", "O23", style))

	style, err = f.NewStyle(`{"fill":{"type":"gradient","color":["#FFFFFF"],"shading":1}}`)
	if !assert.NoError(t, err) {
		t.FailNow()
	}
	assert.NoError(t, f.SetCellStyle("Sheet1", "O23", "O23", style))

	style, err = f.NewStyle(`{"fill":{"type":"pattern","color":[],"pattern":1}}`)
	if !assert.NoError(t, err) {
		t.FailNow()
	}
	assert.NoError(t, f.SetCellStyle("Sheet1", "O23", "O23", style))

	style, err = f.NewStyle(`{"fill":{"type":"pattern","color":["#E0EBF5"],"pattern":19}}`)
	if !assert.NoError(t, err) {
		t.FailNow()
	}
	assert.NoError(t, f.SetCellStyle("Sheet1", "O23", "O23", style))

	assert.NoError(t, f.SaveAs(filepath.Join("test", "TestSetCellStyleFill.xlsx")))
}

func TestSetCellStyleFont(t *testing.T) {
	f, err := prepareTestBook1()
	if !assert.NoError(t, err) {
		t.FailNow()
	}

	var style int
	style, err = f.NewStyle(`{"font":{"bold":true,"italic":true,"family":"Berlin Sans FB Demi","size":36,"color":"#777777","underline":"single"}}`)
	if !assert.NoError(t, err) {
		t.FailNow()
	}

	assert.NoError(t, f.SetCellStyle("Sheet2", "A1", "A1", style))

	style, err = f.NewStyle(`{"font":{"italic":true,"underline":"double"}}`)
	if !assert.NoError(t, err) {
		t.FailNow()
	}

	assert.NoError(t, f.SetCellStyle("Sheet2", "A2", "A2", style))

	style, err = f.NewStyle(`{"font":{"bold":true}}`)
	if !assert.NoError(t, err) {
		t.FailNow()
	}

	assert.NoError(t, f.SetCellStyle("Sheet2", "A3", "A3", style))

	style, err = f.NewStyle(`{"font":{"bold":true,"family":"","size":0,"color":"","underline":""}}`)
	if !assert.NoError(t, err) {
		t.FailNow()
	}

	assert.NoError(t, f.SetCellStyle("Sheet2", "A4", "A4", style))

	style, err = f.NewStyle(`{"font":{"color":"#777777"}}`)
	if !assert.NoError(t, err) {
		t.FailNow()
	}

	assert.NoError(t, f.SetCellStyle("Sheet2", "A5", "A5", style))

	assert.NoError(t, f.SaveAs(filepath.Join("test", "TestSetCellStyleFont.xlsx")))
}

func TestSetCellStyleProtection(t *testing.T) {
	f, err := prepareTestBook1()
	if !assert.NoError(t, err) {
		t.FailNow()
	}

	var style int
	style, err = f.NewStyle(`{"protection":{"hidden":true, "locked":true}}`)
	if !assert.NoError(t, err) {
		t.FailNow()
	}

	assert.NoError(t, f.SetCellStyle("Sheet2", "A6", "A6", style))
	err = f.SaveAs(filepath.Join("test", "TestSetCellStyleProtection.xlsx"))
	if !assert.NoError(t, err) {
		t.FailNow()
	}
}

func TestSetDeleteSheet(t *testing.T) {
	t.Run("TestBook3", func(t *testing.T) {
		f, err := prepareTestBook3()
		if !assert.NoError(t, err) {
			t.FailNow()
		}

		f.DeleteSheet("XLSXSheet3")
		assert.NoError(t, f.SaveAs(filepath.Join("test", "TestSetDeleteSheet.TestBook3.xlsx")))
	})

	t.Run("TestBook4", func(t *testing.T) {
		f, err := prepareTestBook4()
		if !assert.NoError(t, err) {
			t.FailNow()
		}
		f.DeleteSheet("Sheet1")
		f.AddComment("Sheet1", "A1", "")
		f.AddComment("Sheet1", "A1", `{"author":"Excelize: ","text":"This is a comment."}`)
		assert.NoError(t, f.SaveAs(filepath.Join("test", "TestSetDeleteSheet.TestBook4.xlsx")))
	})
}

func TestSheetVisibility(t *testing.T) {
	f, err := prepareTestBook1()
	if !assert.NoError(t, err) {
		t.FailNow()
	}

	f.SetSheetVisible("Sheet2", false)
	f.SetSheetVisible("Sheet1", false)
	f.SetSheetVisible("Sheet1", true)
	f.GetSheetVisible("Sheet1")

	assert.NoError(t, f.SaveAs(filepath.Join("test", "TestSheetVisibility.xlsx")))
}

func TestColumnVisibility(t *testing.T) {
	t.Run("TestBook1", func(t *testing.T) {
		f, err := prepareTestBook1()
		if !assert.NoError(t, err) {
			t.FailNow()
		}

		assert.NoError(t, f.SetColVisible("Sheet1", "F", false))
		assert.NoError(t, f.SetColVisible("Sheet1", "F", true))
		visible, err := f.GetColVisible("Sheet1", "F")
		assert.Equal(t, true, visible)
		assert.NoError(t, err)

		// Test get column visiable on not exists worksheet.
		_, err = f.GetColVisible("SheetN", "F")
		assert.EqualError(t, err, "sheet SheetN is not exist")

		// Test get column visiable with illegal cell coordinates.
		_, err = f.GetColVisible("Sheet1", "*")
		assert.EqualError(t, err, `invalid column name "*"`)
		assert.EqualError(t, f.SetColVisible("Sheet1", "*", false), `invalid column name "*"`)

		f.NewSheet("Sheet3")
		assert.NoError(t, f.SetColVisible("Sheet3", "E", false))

		assert.EqualError(t, f.SetColVisible("SheetN", "E", false), "sheet SheetN is not exist")
		assert.NoError(t, f.SaveAs(filepath.Join("test", "TestColumnVisibility.xlsx")))
	})

	t.Run("TestBook3", func(t *testing.T) {
		f, err := prepareTestBook3()
		if !assert.NoError(t, err) {
			t.FailNow()
		}
		f.GetColVisible("Sheet1", "B")
	})
}

func TestCopySheet(t *testing.T) {
	f, err := prepareTestBook1()
	if !assert.NoError(t, err) {
		t.FailNow()
	}

	idx := f.NewSheet("CopySheet")
	assert.EqualError(t, f.CopySheet(1, idx), "sheet sheet1 is not exist")

	f.SetCellValue("Sheet4", "F1", "Hello")
	val, err := f.GetCellValue("Sheet1", "F1")
	assert.NoError(t, err)
	assert.NotEqual(t, "Hello", val)

	assert.NoError(t, f.SaveAs(filepath.Join("test", "TestCopySheet.xlsx")))
}

func TestCopySheetError(t *testing.T) {
	f, err := prepareTestBook1()
	if !assert.NoError(t, err) {
		t.FailNow()
	}

	err = f.CopySheet(0, -1)
	if !assert.EqualError(t, err, "invalid worksheet index") {
		t.FailNow()
	}

	assert.NoError(t, f.SaveAs(filepath.Join("test", "TestCopySheetError.xlsx")))
}

func TestAddTable(t *testing.T) {
	f, err := prepareTestBook1()
	if !assert.NoError(t, err) {
		t.FailNow()
	}

	err = f.AddTable("Sheet1", "B26", "A21", `{}`)
	if !assert.NoError(t, err) {
		t.FailNow()
	}

	err = f.AddTable("Sheet2", "A2", "B5", `{"table_name":"table","table_style":"TableStyleMedium2", "show_first_column":true,"show_last_column":true,"show_row_stripes":false,"show_column_stripes":true}`)
	if !assert.NoError(t, err) {
		t.FailNow()
	}

	err = f.AddTable("Sheet2", "F1", "F1", `{"table_style":"TableStyleMedium8"}`)
	if !assert.NoError(t, err) {
		t.FailNow()
	}

	// Test add table with illegal formatset.
	assert.EqualError(t, f.AddTable("Sheet1", "B26", "A21", `{x}`), "invalid character 'x' looking for beginning of object key string")
	// Test add table with illegal cell coordinates.
	assert.EqualError(t, f.AddTable("Sheet1", "A", "B1", `{}`), `cannot convert cell "A" to coordinates: invalid cell name "A"`)
	assert.EqualError(t, f.AddTable("Sheet1", "A1", "B", `{}`), `cannot convert cell "B" to coordinates: invalid cell name "B"`)

	assert.NoError(t, f.SaveAs(filepath.Join("test", "TestAddTable.xlsx")))

	// Test addTable with illegal cell coordinates.
	f = NewFile()
	assert.EqualError(t, f.addTable("sheet1", "", 0, 0, 0, 0, 0, nil), "invalid cell coordinates [0, 0]")
	assert.EqualError(t, f.addTable("sheet1", "", 1, 1, 0, 0, 0, nil), "invalid cell coordinates [0, 0]")
}

func TestAddShape(t *testing.T) {
	f, err := prepareTestBook1()
	if !assert.NoError(t, err) {
		t.FailNow()
	}

	f.AddShape("Sheet1", "A30", `{"type":"rect","paragraph":[{"text":"Rectangle","font":{"color":"CD5C5C"}},{"text":"Shape","font":{"bold":true,"color":"2980B9"}}]}`)
	f.AddShape("Sheet1", "B30", `{"type":"rect","paragraph":[{"text":"Rectangle"},{}]}`)
	f.AddShape("Sheet1", "C30", `{"type":"rect","paragraph":[]}`)
	f.AddShape("Sheet3", "H1", `{"type":"ellipseRibbon", "color":{"line":"#4286f4","fill":"#8eb9ff"}, "paragraph":[{"font":{"bold":true,"italic":true,"family":"Berlin Sans FB Demi","size":36,"color":"#777777","underline":"single"}}], "height": 90}`)
	f.AddShape("Sheet3", "H1", "")

	assert.NoError(t, f.SaveAs(filepath.Join("test", "TestAddShape.xlsx")))
}

func TestAddComments(t *testing.T) {
	f, err := prepareTestBook1()
	if !assert.NoError(t, err) {
		t.FailNow()
	}

	s := strings.Repeat("c", 32768)
	f.AddComment("Sheet1", "A30", `{"author":"`+s+`","text":"`+s+`"}`)
	f.AddComment("Sheet2", "B7", `{"author":"Excelize: ","text":"This is a comment."}`)

	if assert.NoError(t, f.SaveAs(filepath.Join("test", "TestAddComments.xlsx"))) {
		assert.Len(t, f.GetComments(), 2)
	}
}

func TestGetSheetComments(t *testing.T) {
	f := NewFile()
	assert.Equal(t, "", f.getSheetComments(0))
}

func TestAutoFilter(t *testing.T) {
	outFile := filepath.Join("test", "TestAutoFilter%d.xlsx")

	f, err := prepareTestBook1()
	if !assert.NoError(t, err) {
		t.FailNow()
	}

	formats := []string{
		``,
		`{"column":"B","expression":"x != blanks"}`,
		`{"column":"B","expression":"x == blanks"}`,
		`{"column":"B","expression":"x != nonblanks"}`,
		`{"column":"B","expression":"x == nonblanks"}`,
		`{"column":"B","expression":"x <= 1 and x >= 2"}`,
		`{"column":"B","expression":"x == 1 or x == 2"}`,
		`{"column":"B","expression":"x == 1 or x == 2*"}`,
	}

	for i, format := range formats {
		t.Run(fmt.Sprintf("Expression%d", i+1), func(t *testing.T) {
			err = f.AutoFilter("Sheet1", "D4", "B1", format)
			assert.NoError(t, err)
			assert.NoError(t, f.SaveAs(fmt.Sprintf(outFile, i+1)))
		})
	}

	// testing AutoFilter with illegal cell coordinates.
	assert.EqualError(t, f.AutoFilter("Sheet1", "A", "B1", ""), `cannot convert cell "A" to coordinates: invalid cell name "A"`)
	assert.EqualError(t, f.AutoFilter("Sheet1", "A1", "B", ""), `cannot convert cell "B" to coordinates: invalid cell name "B"`)
}

func TestAutoFilterError(t *testing.T) {
	outFile := filepath.Join("test", "TestAutoFilterError%d.xlsx")

	f, err := prepareTestBook1()
	if !assert.NoError(t, err) {
		t.FailNow()
	}

	formats := []string{
		`{"column":"B","expression":"x <= 1 and x >= blanks"}`,
		`{"column":"B","expression":"x -- y or x == *2*"}`,
		`{"column":"B","expression":"x != y or x ? *2"}`,
		`{"column":"B","expression":"x -- y o r x == *2"}`,
		`{"column":"B","expression":"x -- y"}`,
		`{"column":"A","expression":"x -- y"}`,
	}
	for i, format := range formats {
		t.Run(fmt.Sprintf("Expression%d", i+1), func(t *testing.T) {
			err = f.AutoFilter("Sheet3", "D4", "B1", format)
			if assert.Error(t, err) {
				assert.NoError(t, f.SaveAs(fmt.Sprintf(outFile, i+1)))
			}
		})
	}
}

func TestAddChart(t *testing.T) {
	f, err := OpenFile(filepath.Join("test", "Book1.xlsx"))
	if !assert.NoError(t, err) {
		t.FailNow()
	}

	categories := map[string]string{"A30": "Small", "A31": "Normal", "A32": "Large", "B29": "Apple", "C29": "Orange", "D29": "Pear"}
	values := map[string]int{"B30": 2, "C30": 3, "D30": 3, "B31": 5, "C31": 2, "D31": 4, "B32": 6, "C32": 7, "D32": 8}
	for k, v := range categories {
		assert.NoError(t, f.SetCellValue("Sheet1", k, v))
	}
	for k, v := range values {
		assert.NoError(t, f.SetCellValue("Sheet1", k, v))
	}
	assert.EqualError(t, f.AddChart("Sheet1", "P1", ""), "unexpected end of JSON input")

	// Test add chart on not exists worksheet.
	assert.EqualError(t, f.AddChart("SheetN", "P1", "{}"), "sheet SheetN is not exist")

	assert.NoError(t, f.AddChart("Sheet1", "P1", `{"type":"col","series":[{"name":"Sheet1!$A$30","categories":"Sheet1!$B$29:$D$29","values":"Sheet1!$B$30:$D$30"},{"name":"Sheet1!$A$31","categories":"Sheet1!$B$29:$D$29","values":"Sheet1!$B$31:$D$31"},{"name":"Sheet1!$A$32","categories":"Sheet1!$B$29:$D$29","values":"Sheet1!$B$32:$D$32"}],"format":{"x_scale":1.0,"y_scale":1.0,"x_offset":15,"y_offset":10,"print_obj":true,"lock_aspect_ratio":false,"locked":false},"legend":{"position":"left","show_legend_key":false},"title":{"name":"Fruit 2D Column Chart"},"plotarea":{"show_bubble_size":true,"show_cat_name":false,"show_leader_lines":false,"show_percent":true,"show_series_name":true,"show_val":true},"show_blanks_as":"zero"}`))
	assert.NoError(t, f.AddChart("Sheet1", "X1", `{"type":"colStacked","series":[{"name":"Sheet1!$A$30","categories":"Sheet1!$B$29:$D$29","values":"Sheet1!$B$30:$D$30"},{"name":"Sheet1!$A$31","categories":"Sheet1!$B$29:$D$29","values":"Sheet1!$B$31:$D$31"},{"name":"Sheet1!$A$32","categories":"Sheet1!$B$29:$D$29","values":"Sheet1!$B$32:$D$32"}],"format":{"x_scale":1.0,"y_scale":1.0,"x_offset":15,"y_offset":10,"print_obj":true,"lock_aspect_ratio":false,"locked":false},"legend":{"position":"left","show_legend_key":false},"title":{"name":"Fruit 2D Stacked Column Chart"},"plotarea":{"show_bubble_size":true,"show_cat_name":false,"show_leader_lines":false,"show_percent":true,"show_series_name":true,"show_val":true},"show_blanks_as":"zero"}`))
	assert.NoError(t, f.AddChart("Sheet1", "P16", `{"type":"colPercentStacked","series":[{"name":"Sheet1!$A$30","categories":"Sheet1!$B$29:$D$29","values":"Sheet1!$B$30:$D$30"},{"name":"Sheet1!$A$31","categories":"Sheet1!$B$29:$D$29","values":"Sheet1!$B$31:$D$31"},{"name":"Sheet1!$A$32","categories":"Sheet1!$B$29:$D$29","values":"Sheet1!$B$32:$D$32"}],"format":{"x_scale":1.0,"y_scale":1.0,"x_offset":15,"y_offset":10,"print_obj":true,"lock_aspect_ratio":false,"locked":false},"legend":{"position":"left","show_legend_key":false},"title":{"name":"Fruit 100% Stacked Column Chart"},"plotarea":{"show_bubble_size":true,"show_cat_name":false,"show_leader_lines":false,"show_percent":true,"show_series_name":true,"show_val":true},"show_blanks_as":"zero"}`))
	assert.NoError(t, f.AddChart("Sheet1", "X16", `{"type":"col3DClustered","series":[{"name":"Sheet1!$A$30","categories":"Sheet1!$B$29:$D$29","values":"Sheet1!$B$30:$D$30"},{"name":"Sheet1!$A$31","categories":"Sheet1!$B$29:$D$29","values":"Sheet1!$B$31:$D$31"},{"name":"Sheet1!$A$32","categories":"Sheet1!$B$29:$D$29","values":"Sheet1!$B$32:$D$32"}],"format":{"x_scale":1.0,"y_scale":1.0,"x_offset":15,"y_offset":10,"print_obj":true,"lock_aspect_ratio":false,"locked":false},"legend":{"position":"bottom","show_legend_key":false},"title":{"name":"Fruit 3D Clustered Column Chart"},"plotarea":{"show_bubble_size":true,"show_cat_name":false,"show_leader_lines":false,"show_percent":true,"show_series_name":true,"show_val":true},"show_blanks_as":"zero"}`))
	assert.NoError(t, f.AddChart("Sheet1", "P30", `{"type":"col3DStacked","series":[{"name":"Sheet1!$A$30","categories":"Sheet1!$B$29:$D$29","values":"Sheet1!$B$30:$D$30"},{"name":"Sheet1!$A$31","categories":"Sheet1!$B$29:$D$29","values":"Sheet1!$B$31:$D$31"},{"name":"Sheet1!$A$32","categories":"Sheet1!$B$29:$D$29","values":"Sheet1!$B$32:$D$32"}],"format":{"x_scale":1.0,"y_scale":1.0,"x_offset":15,"y_offset":10,"print_obj":true,"lock_aspect_ratio":false,"locked":false},"legend":{"position":"left","show_legend_key":false},"title":{"name":"Fruit 3D 100% Stacked Bar Chart"},"plotarea":{"show_bubble_size":true,"show_cat_name":false,"show_leader_lines":false,"show_percent":true,"show_series_name":true,"show_val":true},"show_blanks_as":"zero"}`))
	assert.NoError(t, f.AddChart("Sheet1", "X30", `{"type":"col3DPercentStacked","series":[{"name":"Sheet1!$A$30","categories":"Sheet1!$B$29:$D$29","values":"Sheet1!$B$30:$D$30"},{"name":"Sheet1!$A$31","categories":"Sheet1!$B$29:$D$29","values":"Sheet1!$B$31:$D$31"},{"name":"Sheet1!$A$32","categories":"Sheet1!$B$29:$D$29","values":"Sheet1!$B$32:$D$32"}],"format":{"x_scale":1.0,"y_scale":1.0,"x_offset":15,"y_offset":10,"print_obj":true,"lock_aspect_ratio":false,"locked":false},"legend":{"position":"left","show_legend_key":false},"title":{"name":"Fruit 3D 100% Stacked Column Chart"},"plotarea":{"show_bubble_size":true,"show_cat_name":false,"show_leader_lines":false,"show_percent":true,"show_series_name":true,"show_val":true},"show_blanks_as":"zero"}`))
	assert.NoError(t, f.AddChart("Sheet1", "P45", `{"type":"col3D","series":[{"name":"Sheet1!$A$30","categories":"Sheet1!$B$29:$D$29","values":"Sheet1!$B$30:$D$30"},{"name":"Sheet1!$A$31","categories":"Sheet1!$B$29:$D$29","values":"Sheet1!$B$31:$D$31"},{"name":"Sheet1!$A$32","categories":"Sheet1!$B$29:$D$29","values":"Sheet1!$B$32:$D$32"}],"format":{"x_scale":1.0,"y_scale":1.0,"x_offset":15,"y_offset":10,"print_obj":true,"lock_aspect_ratio":false,"locked":false},"legend":{"position":"left","show_legend_key":false},"title":{"name":"Fruit 3D Column Chart"},"plotarea":{"show_bubble_size":true,"show_cat_name":false,"show_leader_lines":false,"show_percent":true,"show_series_name":true,"show_val":true},"show_blanks_as":"zero"}`))
	assert.NoError(t, f.AddChart("Sheet2", "P1", `{"type":"radar","series":[{"name":"Sheet1!$A$30","categories":"Sheet1!$B$29:$D$29","values":"Sheet1!$B$30:$D$30"},{"name":"Sheet1!$A$31","categories":"Sheet1!$B$29:$D$29","values":"Sheet1!$B$31:$D$31"},{"name":"Sheet1!$A$32","categories":"Sheet1!$B$29:$D$29","values":"Sheet1!$B$32:$D$32"}],"format":{"x_scale":1.0,"y_scale":1.0,"x_offset":15,"y_offset":10,"print_obj":true,"lock_aspect_ratio":false,"locked":false},"legend":{"position":"top_right","show_legend_key":false},"title":{"name":"Fruit Radar Chart"},"plotarea":{"show_bubble_size":true,"show_cat_name":false,"show_leader_lines":false,"show_percent":true,"show_series_name":true,"show_val":true},"show_blanks_as":"span"}`))
	assert.NoError(t, f.AddChart("Sheet2", "X1", `{"type":"scatter","series":[{"name":"Sheet1!$A$30","categories":"Sheet1!$B$29:$D$29","values":"Sheet1!$B$30:$D$30"},{"name":"Sheet1!$A$31","categories":"Sheet1!$B$29:$D$29","values":"Sheet1!$B$31:$D$31"},{"name":"Sheet1!$A$32","categories":"Sheet1!$B$29:$D$29","values":"Sheet1!$B$32:$D$32"}],"format":{"x_scale":1.0,"y_scale":1.0,"x_offset":15,"y_offset":10,"print_obj":true,"lock_aspect_ratio":false,"locked":false},"legend":{"position":"bottom","show_legend_key":false},"title":{"name":"Fruit Scatter Chart"},"plotarea":{"show_bubble_size":true,"show_cat_name":false,"show_leader_lines":false,"show_percent":true,"show_series_name":true,"show_val":true},"show_blanks_as":"zero"}`))
	assert.NoError(t, f.AddChart("Sheet2", "P16", `{"type":"doughnut","series":[{"name":"Sheet1!$A$30","categories":"Sheet1!$B$29:$D$29","values":"Sheet1!$B$30:$D$30"}],"format":{"x_scale":1.0,"y_scale":1.0,"x_offset":15,"y_offset":10,"print_obj":true,"lock_aspect_ratio":false,"locked":false},"legend":{"position":"right","show_legend_key":false},"title":{"name":"Fruit Doughnut Chart"},"plotarea":{"show_bubble_size":false,"show_cat_name":false,"show_leader_lines":false,"show_percent":true,"show_series_name":false,"show_val":false},"show_blanks_as":"zero"}`))
	assert.NoError(t, f.AddChart("Sheet2", "X16", `{"type":"line","series":[{"name":"Sheet1!$A$30","categories":"Sheet1!$B$29:$D$29","values":"Sheet1!$B$30:$D$30"},{"name":"Sheet1!$A$31","categories":"Sheet1!$B$29:$D$29","values":"Sheet1!$B$31:$D$31"},{"name":"Sheet1!$A$32","categories":"Sheet1!$B$29:$D$29","values":"Sheet1!$B$32:$D$32"}],"format":{"x_scale":1.0,"y_scale":1.0,"x_offset":15,"y_offset":10,"print_obj":true,"lock_aspect_ratio":false,"locked":false},"legend":{"position":"top","show_legend_key":false},"title":{"name":"Fruit Line Chart"},"plotarea":{"show_bubble_size":true,"show_cat_name":false,"show_leader_lines":false,"show_percent":true,"show_series_name":true,"show_val":true},"show_blanks_as":"zero"}`))
	assert.NoError(t, f.AddChart("Sheet2", "P32", `{"type":"pie3D","series":[{"name":"Sheet1!$A$30","categories":"Sheet1!$B$29:$D$29","values":"Sheet1!$B$30:$D$30"}],"format":{"x_scale":1.0,"y_scale":1.0,"x_offset":15,"y_offset":10,"print_obj":true,"lock_aspect_ratio":false,"locked":false},"legend":{"position":"bottom","show_legend_key":false},"title":{"name":"Fruit 3D Pie Chart"},"plotarea":{"show_bubble_size":true,"show_cat_name":false,"show_leader_lines":false,"show_percent":true,"show_series_name":false,"show_val":false},"show_blanks_as":"zero"}`))
	assert.NoError(t, f.AddChart("Sheet2", "X32", `{"type":"pie","series":[{"name":"Sheet1!$A$30","categories":"Sheet1!$B$29:$D$29","values":"Sheet1!$B$30:$D$30"}],"format":{"x_scale":1.0,"y_scale":1.0,"x_offset":15,"y_offset":10,"print_obj":true,"lock_aspect_ratio":false,"locked":false},"legend":{"position":"bottom","show_legend_key":false},"title":{"name":"Fruit Pie Chart"},"plotarea":{"show_bubble_size":true,"show_cat_name":false,"show_leader_lines":false,"show_percent":true,"show_series_name":false,"show_val":false},"show_blanks_as":"gap"}`))
	assert.NoError(t, f.AddChart("Sheet2", "P48", `{"type":"bar","series":[{"name":"Sheet1!$A$30","categories":"Sheet1!$B$29:$D$29","values":"Sheet1!$B$30:$D$30"},{"name":"Sheet1!$A$31","categories":"Sheet1!$B$29:$D$29","values":"Sheet1!$B$31:$D$31"},{"name":"Sheet1!$A$32","categories":"Sheet1!$B$29:$D$29","values":"Sheet1!$B$32:$D$32"}],"format":{"x_scale":1.0,"y_scale":1.0,"x_offset":15,"y_offset":10,"print_obj":true,"lock_aspect_ratio":false,"locked":false},"legend":{"position":"left","show_legend_key":false},"title":{"name":"Fruit 2D Clustered Bar Chart"},"plotarea":{"show_bubble_size":true,"show_cat_name":false,"show_leader_lines":false,"show_percent":true,"show_series_name":true,"show_val":true},"show_blanks_as":"zero"}`))
	assert.NoError(t, f.AddChart("Sheet2", "X48", `{"type":"barStacked","series":[{"name":"Sheet1!$A$30","categories":"Sheet1!$B$29:$D$29","values":"Sheet1!$B$30:$D$30"},{"name":"Sheet1!$A$31","categories":"Sheet1!$B$29:$D$29","values":"Sheet1!$B$31:$D$31"},{"name":"Sheet1!$A$32","categories":"Sheet1!$B$29:$D$29","values":"Sheet1!$B$32:$D$32"}],"format":{"x_scale":1.0,"y_scale":1.0,"x_offset":15,"y_offset":10,"print_obj":true,"lock_aspect_ratio":false,"locked":false},"legend":{"position":"left","show_legend_key":false},"title":{"name":"Fruit 2D Stacked Bar Chart"},"plotarea":{"show_bubble_size":true,"show_cat_name":false,"show_leader_lines":false,"show_percent":true,"show_series_name":true,"show_val":true},"show_blanks_as":"zero"}`))
	assert.NoError(t, f.AddChart("Sheet2", "P64", `{"type":"barPercentStacked","series":[{"name":"Sheet1!$A$30","categories":"Sheet1!$B$29:$D$29","values":"Sheet1!$B$30:$D$30"},{"name":"Sheet1!$A$31","categories":"Sheet1!$B$29:$D$29","values":"Sheet1!$B$31:$D$31"},{"name":"Sheet1!$A$32","categories":"Sheet1!$B$29:$D$29","values":"Sheet1!$B$32:$D$32"}],"format":{"x_scale":1.0,"y_scale":1.0,"x_offset":15,"y_offset":10,"print_obj":true,"lock_aspect_ratio":false,"locked":false},"legend":{"position":"left","show_legend_key":false},"title":{"name":"Fruit 2D Stacked 100% Bar Chart"},"plotarea":{"show_bubble_size":true,"show_cat_name":false,"show_leader_lines":false,"show_percent":true,"show_series_name":true,"show_val":true},"show_blanks_as":"zero"}`))
	assert.NoError(t, f.AddChart("Sheet2", "X64", `{"type":"bar3DClustered","series":[{"name":"Sheet1!$A$30","categories":"Sheet1!$B$29:$D$29","values":"Sheet1!$B$30:$D$30"},{"name":"Sheet1!$A$31","categories":"Sheet1!$B$29:$D$29","values":"Sheet1!$B$31:$D$31"},{"name":"Sheet1!$A$32","categories":"Sheet1!$B$29:$D$29","values":"Sheet1!$B$32:$D$32"}],"format":{"x_scale":1.0,"y_scale":1.0,"x_offset":15,"y_offset":10,"print_obj":true,"lock_aspect_ratio":false,"locked":false},"legend":{"position":"left","show_legend_key":false},"title":{"name":"Fruit 3D Clustered Bar Chart"},"plotarea":{"show_bubble_size":true,"show_cat_name":false,"show_leader_lines":false,"show_percent":true,"show_series_name":true,"show_val":true},"show_blanks_as":"zero"}`))
	assert.NoError(t, f.AddChart("Sheet2", "P80", `{"type":"bar3DStacked","series":[{"name":"Sheet1!$A$30","categories":"Sheet1!$B$29:$D$29","values":"Sheet1!$B$30:$D$30"},{"name":"Sheet1!$A$31","categories":"Sheet1!$B$29:$D$29","values":"Sheet1!$B$31:$D$31"},{"name":"Sheet1!$A$32","categories":"Sheet1!$B$29:$D$29","values":"Sheet1!$B$32:$D$32"}],"format":{"x_scale":1.0,"y_scale":1.0,"x_offset":15,"y_offset":10,"print_obj":true,"lock_aspect_ratio":false,"locked":false},"legend":{"position":"left","show_legend_key":false},"title":{"name":"Fruit 3D Stacked Bar Chart"},"plotarea":{"show_bubble_size":true,"show_cat_name":false,"show_leader_lines":false,"show_percent":true,"show_series_name":true,"show_val":true},"show_blanks_as":"zero","y_axis":{"maximum":7.5,"minimum":0.5}}`))
	assert.NoError(t, f.AddChart("Sheet2", "X80", `{"type":"bar3DPercentStacked","series":[{"name":"Sheet1!$A$30","categories":"Sheet1!$B$29:$D$29","values":"Sheet1!$B$30:$D$30"},{"name":"Sheet1!$A$31","categories":"Sheet1!$B$29:$D$29","values":"Sheet1!$B$31:$D$31"},{"name":"Sheet1!$A$32","categories":"Sheet1!$B$29:$D$29","values":"Sheet1!$B$32:$D$32"}],"format":{"x_scale":1.0,"y_scale":1.0,"x_offset":15,"y_offset":10,"print_obj":true,"lock_aspect_ratio":false,"locked":false},"legend":{"position":"left","show_legend_key":false},"title":{"name":"Fruit 3D 100% Stacked Bar Chart"},"plotarea":{"show_bubble_size":true,"show_cat_name":false,"show_leader_lines":false,"show_percent":true,"show_series_name":true,"show_val":true},"show_blanks_as":"zero","x_axis":{"reverse_order":true,"maximum":0,"minimum":0},"y_axis":{"reverse_order":true,"maximum":0,"minimum":0}}`))
	// area series charts
	assert.NoError(t, f.AddChart("Sheet2", "AF1", `{"type":"area","series":[{"name":"Sheet1!$A$30","categories":"Sheet1!$B$29:$D$29","values":"Sheet1!$B$30:$D$30"},{"name":"Sheet1!$A$31","categories":"Sheet1!$B$29:$D$29","values":"Sheet1!$B$31:$D$31"},{"name":"Sheet1!$A$32","categories":"Sheet1!$B$29:$D$29","values":"Sheet1!$B$32:$D$32"}],"format":{"x_scale":1.0,"y_scale":1.0,"x_offset":15,"y_offset":10,"print_obj":true,"lock_aspect_ratio":false,"locked":false},"legend":{"position":"left","show_legend_key":false},"title":{"name":"Fruit 2D Area Chart"},"plotarea":{"show_bubble_size":true,"show_cat_name":false,"show_leader_lines":false,"show_percent":true,"show_series_name":true,"show_val":true},"show_blanks_as":"zero"}`))
	assert.NoError(t, f.AddChart("Sheet2", "AN1", `{"type":"areaStacked","series":[{"name":"Sheet1!$A$30","categories":"Sheet1!$B$29:$D$29","values":"Sheet1!$B$30:$D$30"},{"name":"Sheet1!$A$31","categories":"Sheet1!$B$29:$D$29","values":"Sheet1!$B$31:$D$31"},{"name":"Sheet1!$A$32","categories":"Sheet1!$B$29:$D$29","values":"Sheet1!$B$32:$D$32"}],"format":{"x_scale":1.0,"y_scale":1.0,"x_offset":15,"y_offset":10,"print_obj":true,"lock_aspect_ratio":false,"locked":false},"legend":{"position":"left","show_legend_key":false},"title":{"name":"Fruit 2D Stacked Area Chart"},"plotarea":{"show_bubble_size":true,"show_cat_name":false,"show_leader_lines":false,"show_percent":true,"show_series_name":true,"show_val":true},"show_blanks_as":"zero"}`))
	assert.NoError(t, f.AddChart("Sheet2", "AF16", `{"type":"areaPercentStacked","series":[{"name":"Sheet1!$A$30","categories":"Sheet1!$B$29:$D$29","values":"Sheet1!$B$30:$D$30"},{"name":"Sheet1!$A$31","categories":"Sheet1!$B$29:$D$29","values":"Sheet1!$B$31:$D$31"},{"name":"Sheet1!$A$32","categories":"Sheet1!$B$29:$D$29","values":"Sheet1!$B$32:$D$32"}],"format":{"x_scale":1.0,"y_scale":1.0,"x_offset":15,"y_offset":10,"print_obj":true,"lock_aspect_ratio":false,"locked":false},"legend":{"position":"left","show_legend_key":false},"title":{"name":"Fruit 2D 100% Stacked Area Chart"},"plotarea":{"show_bubble_size":true,"show_cat_name":false,"show_leader_lines":false,"show_percent":true,"show_series_name":true,"show_val":true},"show_blanks_as":"zero"}`))
	assert.NoError(t, f.AddChart("Sheet2", "AN16", `{"type":"area3D","series":[{"name":"Sheet1!$A$30","categories":"Sheet1!$B$29:$D$29","values":"Sheet1!$B$30:$D$30"},{"name":"Sheet1!$A$31","categories":"Sheet1!$B$29:$D$29","values":"Sheet1!$B$31:$D$31"},{"name":"Sheet1!$A$32","categories":"Sheet1!$B$29:$D$29","values":"Sheet1!$B$32:$D$32"}],"format":{"x_scale":1.0,"y_scale":1.0,"x_offset":15,"y_offset":10,"print_obj":true,"lock_aspect_ratio":false,"locked":false},"legend":{"position":"left","show_legend_key":false},"title":{"name":"Fruit 3D Area Chart"},"plotarea":{"show_bubble_size":true,"show_cat_name":false,"show_leader_lines":false,"show_percent":true,"show_series_name":true,"show_val":true},"show_blanks_as":"zero"}`))
	assert.NoError(t, f.AddChart("Sheet2", "AF32", `{"type":"area3DStacked","series":[{"name":"Sheet1!$A$30","categories":"Sheet1!$B$29:$D$29","values":"Sheet1!$B$30:$D$30"},{"name":"Sheet1!$A$31","categories":"Sheet1!$B$29:$D$29","values":"Sheet1!$B$31:$D$31"},{"name":"Sheet1!$A$32","categories":"Sheet1!$B$29:$D$29","values":"Sheet1!$B$32:$D$32"}],"format":{"x_scale":1.0,"y_scale":1.0,"x_offset":15,"y_offset":10,"print_obj":true,"lock_aspect_ratio":false,"locked":false},"legend":{"position":"left","show_legend_key":false},"title":{"name":"Fruit 3D Stacked Area Chart"},"plotarea":{"show_bubble_size":true,"show_cat_name":false,"show_leader_lines":false,"show_percent":true,"show_series_name":true,"show_val":true},"show_blanks_as":"zero"}`))
	assert.NoError(t, f.AddChart("Sheet2", "AN32", `{"type":"area3DPercentStacked","series":[{"name":"Sheet1!$A$30","categories":"Sheet1!$B$29:$D$29","values":"Sheet1!$B$30:$D$30"},{"name":"Sheet1!$A$31","categories":"Sheet1!$B$29:$D$29","values":"Sheet1!$B$31:$D$31"},{"name":"Sheet1!$A$32","categories":"Sheet1!$B$29:$D$29","values":"Sheet1!$B$32:$D$32"}],"format":{"x_scale":1.0,"y_scale":1.0,"x_offset":15,"y_offset":10,"print_obj":true,"lock_aspect_ratio":false,"locked":false},"legend":{"position":"left","show_legend_key":false},"title":{"name":"Fruit 3D 100% Stacked Area Chart"},"plotarea":{"show_bubble_size":true,"show_cat_name":false,"show_leader_lines":false,"show_percent":true,"show_series_name":true,"show_val":true},"show_blanks_as":"zero"}`))

	assert.NoError(t, f.SaveAs(filepath.Join("test", "TestAddChart.xlsx")))
}

func TestInsertCol(t *testing.T) {
	f := NewFile()
	sheet1 := f.GetSheetName(1)

	fillCells(f, sheet1, 10, 10)

	f.SetCellHyperLink(sheet1, "A5", "https://github.com/360EntSecGroup-Skylar/excelize", "External")
	f.MergeCell(sheet1, "A1", "C3")

	err := f.AutoFilter(sheet1, "A2", "B2", `{"column":"B","expression":"x != blanks"}`)
	if !assert.NoError(t, err) {
		t.FailNow()
	}

	assert.NoError(t, f.InsertCol(sheet1, "A"))

	// Test insert column with illegal cell coordinates.
	assert.EqualError(t, f.InsertCol("Sheet1", "*"), `invalid column name "*"`)

	assert.NoError(t, f.SaveAs(filepath.Join("test", "TestInsertCol.xlsx")))
}

func TestRemoveCol(t *testing.T) {
	f := NewFile()
	sheet1 := f.GetSheetName(1)

	fillCells(f, sheet1, 10, 15)

	f.SetCellHyperLink(sheet1, "A5", "https://github.com/360EntSecGroup-Skylar/excelize", "External")
	f.SetCellHyperLink(sheet1, "C5", "https://github.com", "External")

	f.MergeCell(sheet1, "A1", "B1")
	f.MergeCell(sheet1, "A2", "B2")

	assert.NoError(t, f.RemoveCol(sheet1, "A"))
	assert.NoError(t, f.RemoveCol(sheet1, "A"))

	// Test remove column with illegal cell coordinates.
	assert.EqualError(t, f.RemoveCol("Sheet1", "*"), `invalid column name "*"`)

	// Test remove column on not exists worksheet.
	assert.EqualError(t, f.RemoveCol("SheetN", "B"), "sheet SheetN is not exist")

	assert.NoError(t, f.SaveAs(filepath.Join("test", "TestRemoveCol.xlsx")))
}

func TestSetPane(t *testing.T) {
	f := NewFile()
	f.SetPanes("Sheet1", `{"freeze":false,"split":false}`)
	f.NewSheet("Panes 2")
	f.SetPanes("Panes 2", `{"freeze":true,"split":false,"x_split":1,"y_split":0,"top_left_cell":"B1","active_pane":"topRight","panes":[{"sqref":"K16","active_cell":"K16","pane":"topRight"}]}`)
	f.NewSheet("Panes 3")
	f.SetPanes("Panes 3", `{"freeze":false,"split":true,"x_split":3270,"y_split":1800,"top_left_cell":"N57","active_pane":"bottomLeft","panes":[{"sqref":"I36","active_cell":"I36"},{"sqref":"G33","active_cell":"G33","pane":"topRight"},{"sqref":"J60","active_cell":"J60","pane":"bottomLeft"},{"sqref":"O60","active_cell":"O60","pane":"bottomRight"}]}`)
	f.NewSheet("Panes 4")
	f.SetPanes("Panes 4", `{"freeze":true,"split":false,"x_split":0,"y_split":9,"top_left_cell":"A34","active_pane":"bottomLeft","panes":[{"sqref":"A11:XFD11","active_cell":"A11","pane":"bottomLeft"}]}`)
	f.SetPanes("Panes 4", "")

	assert.NoError(t, f.SaveAs(filepath.Join("test", "TestSetPane.xlsx")))
}

func TestConditionalFormat(t *testing.T) {
	f := NewFile()
	sheet1 := f.GetSheetName(1)

	fillCells(f, sheet1, 10, 15)

	var format1, format2, format3 int
	var err error
	// Rose format for bad conditional.
	format1, err = f.NewConditionalStyle(`{"font":{"color":"#9A0511"},"fill":{"type":"pattern","color":["#FEC7CE"],"pattern":1}}`)
	if !assert.NoError(t, err) {
		t.FailNow()
	}

	// Light yellow format for neutral conditional.
	format2, err = f.NewConditionalStyle(`{"fill":{"type":"pattern","color":["#FEEAA0"],"pattern":1}}`)
	if !assert.NoError(t, err) {
		t.FailNow()
	}

	// Light green format for good conditional.
	format3, err = f.NewConditionalStyle(`{"font":{"color":"#09600B"},"fill":{"type":"pattern","color":["#C7EECF"],"pattern":1}}`)
	if !assert.NoError(t, err) {
		t.FailNow()
	}

	// Color scales: 2 color.
	f.SetConditionalFormat(sheet1, "A1:A10", `[{"type":"2_color_scale","criteria":"=","min_type":"min","max_type":"max","min_color":"#F8696B","max_color":"#63BE7B"}]`)
	// Color scales: 3 color.
	f.SetConditionalFormat(sheet1, "B1:B10", `[{"type":"3_color_scale","criteria":"=","min_type":"min","mid_type":"percentile","max_type":"max","min_color":"#F8696B","mid_color":"#FFEB84","max_color":"#63BE7B"}]`)
	// Hightlight cells rules: between...
	f.SetConditionalFormat(sheet1, "C1:C10", fmt.Sprintf(`[{"type":"cell","criteria":"between","format":%d,"minimum":"6","maximum":"8"}]`, format1))
	// Hightlight cells rules: Greater Than...
	f.SetConditionalFormat(sheet1, "D1:D10", fmt.Sprintf(`[{"type":"cell","criteria":">","format":%d,"value":"6"}]`, format3))
	// Hightlight cells rules: Equal To...
	f.SetConditionalFormat(sheet1, "E1:E10", fmt.Sprintf(`[{"type":"top","criteria":"=","format":%d}]`, format3))
	// Hightlight cells rules: Not Equal To...
	f.SetConditionalFormat(sheet1, "F1:F10", fmt.Sprintf(`[{"type":"unique","criteria":"=","format":%d}]`, format2))
	// Hightlight cells rules: Duplicate Values...
	f.SetConditionalFormat(sheet1, "G1:G10", fmt.Sprintf(`[{"type":"duplicate","criteria":"=","format":%d}]`, format2))
	// Top/Bottom rules: Top 10%.
	f.SetConditionalFormat(sheet1, "H1:H10", fmt.Sprintf(`[{"type":"top","criteria":"=","format":%d,"value":"6","percent":true}]`, format1))
	// Top/Bottom rules: Above Average...
	f.SetConditionalFormat(sheet1, "I1:I10", fmt.Sprintf(`[{"type":"average","criteria":"=","format":%d, "above_average": true}]`, format3))
	// Top/Bottom rules: Below Average...
	f.SetConditionalFormat(sheet1, "J1:J10", fmt.Sprintf(`[{"type":"average","criteria":"=","format":%d, "above_average": false}]`, format1))
	// Data Bars: Gradient Fill.
	f.SetConditionalFormat(sheet1, "K1:K10", `[{"type":"data_bar", "criteria":"=", "min_type":"min","max_type":"max","bar_color":"#638EC6"}]`)
	// Use a formula to determine which cells to format.
	f.SetConditionalFormat(sheet1, "L1:L10", fmt.Sprintf(`[{"type":"formula", "criteria":"L2<3", "format":%d}]`, format1))
	// Test set invalid format set in conditional format
	f.SetConditionalFormat(sheet1, "L1:L10", "")

	err = f.SaveAs(filepath.Join("test", "TestConditionalFormat.xlsx"))
	if !assert.NoError(t, err) {
		t.FailNow()
	}

	// Set conditional format with illegal valid type.
	f.SetConditionalFormat(sheet1, "K1:K10", `[{"type":"", "criteria":"=", "min_type":"min","max_type":"max","bar_color":"#638EC6"}]`)
	// Set conditional format with illegal criteria type.
	f.SetConditionalFormat(sheet1, "K1:K10", `[{"type":"data_bar", "criteria":"", "min_type":"min","max_type":"max","bar_color":"#638EC6"}]`)

	// Set conditional format with file without dxfs element shold not return error.
	f, err = OpenFile(filepath.Join("test", "Book1.xlsx"))
	if !assert.NoError(t, err) {
		t.FailNow()
	}

	_, err = f.NewConditionalStyle(`{"font":{"color":"#9A0511"},"fill":{"type":"pattern","color":["#FEC7CE"],"pattern":1}}`)
	if !assert.NoError(t, err) {
		t.FailNow()
	}
}

func TestConditionalFormatError(t *testing.T) {
	f := NewFile()
	sheet1 := f.GetSheetName(1)

	fillCells(f, sheet1, 10, 15)

	// Set conditional format with illegal JSON string should return error
	_, err := f.NewConditionalStyle("")
	if !assert.EqualError(t, err, "unexpected end of JSON input") {
		t.FailNow()
	}
}

func TestSharedStrings(t *testing.T) {
	f, err := OpenFile(filepath.Join("test", "SharedStrings.xlsx"))
	if !assert.NoError(t, err) {
		t.FailNow()
	}
	f.GetRows("Sheet1")
}

func TestSetSheetRow(t *testing.T) {
	f, err := OpenFile(filepath.Join("test", "Book1.xlsx"))
	if !assert.NoError(t, err) {
		t.FailNow()
	}

	f.SetSheetRow("Sheet1", "B27", &[]interface{}{"cell", nil, int32(42), float64(42), time.Now().UTC()})

	assert.EqualError(t, f.SetSheetRow("Sheet1", "", &[]interface{}{"cell", nil, 2}),
		`cannot convert cell "" to coordinates: invalid cell name ""`)

	assert.EqualError(t, f.SetSheetRow("Sheet1", "B27", []interface{}{}), `pointer to slice expected`)
	assert.EqualError(t, f.SetSheetRow("Sheet1", "B27", &f), `pointer to slice expected`)
	assert.NoError(t, f.SaveAs(filepath.Join("test", "TestSetSheetRow.xlsx")))
}

func TestOutlineLevel(t *testing.T) {
	f := NewFile()
	f.NewSheet("Sheet2")
	f.SetColOutlineLevel("Sheet1", "D", 4)
	f.GetColOutlineLevel("Sheet1", "D")
	f.GetColOutlineLevel("Shee2", "A")
	f.SetColWidth("Sheet2", "A", "D", 13)
	f.SetColOutlineLevel("Sheet2", "B", 2)
	f.SetRowOutlineLevel("Sheet1", 2, 250)

	// Test set and get column outline level with illegal cell coordinates.
	assert.EqualError(t, f.SetColOutlineLevel("Sheet1", "*", 1), `invalid column name "*"`)
	_, err := f.GetColOutlineLevel("Sheet1", "*")
	assert.EqualError(t, err, `invalid column name "*"`)

	// Test set column outline level on not exists worksheet.
	assert.EqualError(t, f.SetColOutlineLevel("SheetN", "E", 2), "sheet SheetN is not exist")

	assert.EqualError(t, f.SetRowOutlineLevel("Sheet1", 0, 1), "invalid row number 0")
	level, err := f.GetRowOutlineLevel("Sheet1", 2)
	assert.NoError(t, err)
	assert.Equal(t, uint8(250), level)

	_, err = f.GetRowOutlineLevel("Sheet1", 0)
	assert.EqualError(t, err, `invalid row number 0`)

	level, err = f.GetRowOutlineLevel("Sheet1", 10)
	assert.NoError(t, err)
	assert.Equal(t, uint8(0), level)

	err = f.SaveAs(filepath.Join("test", "TestOutlineLevel.xlsx"))
	if !assert.NoError(t, err) {
		t.FailNow()
	}

	f, err = OpenFile(filepath.Join("test", "Book1.xlsx"))
	if !assert.NoError(t, err) {
		t.FailNow()
	}
	f.SetColOutlineLevel("Sheet2", "B", 2)
}

func TestThemeColor(t *testing.T) {
	t.Log(ThemeColor("000000", -0.1))
	t.Log(ThemeColor("000000", 0))
	t.Log(ThemeColor("000000", 1))
}

func TestHSL(t *testing.T) {
	var hsl HSL
	t.Log(hsl.RGBA())
	t.Log(hslModel(hsl))
	t.Log(hslModel(color.Gray16{Y: uint16(1)}))
	t.Log(HSLToRGB(0, 1, 0.4))
	t.Log(HSLToRGB(0, 1, 0.6))
	t.Log(hueToRGB(0, 0, -1))
	t.Log(hueToRGB(0, 0, 2))
	t.Log(hueToRGB(0, 0, 1.0/7))
	t.Log(hueToRGB(0, 0, 0.4))
	t.Log(hueToRGB(0, 0, 2.0/4))
	t.Log(RGBToHSL(255, 255, 0))
	t.Log(RGBToHSL(0, 255, 255))
	t.Log(RGBToHSL(250, 100, 50))
	t.Log(RGBToHSL(50, 100, 250))
	t.Log(RGBToHSL(250, 50, 100))
}

func TestSearchSheet(t *testing.T) {
	f, err := OpenFile(filepath.Join("test", "SharedStrings.xlsx"))
	if !assert.NoError(t, err) {
		t.FailNow()
	}

	// Test search in a not exists worksheet.
	t.Log(f.SearchSheet("Sheet4", ""))
	// Test search a not exists value.
	t.Log(f.SearchSheet("Sheet1", "X"))
	t.Log(f.SearchSheet("Sheet1", "A"))
	// Test search the coordinates where the numerical value in the range of
	// "0-9" of Sheet1 is described by regular expression:
	t.Log(f.SearchSheet("Sheet1", "[0-9]", true))
}

func TestProtectSheet(t *testing.T) {
	f := NewFile()
	f.ProtectSheet("Sheet1", nil)
	f.ProtectSheet("Sheet1", &FormatSheetProtection{
		Password:      "password",
		EditScenarios: false,
	})

	assert.NoError(t, f.SaveAs(filepath.Join("test", "TestProtectSheet.xlsx")))
	// Test protect not exists worksheet.
	assert.EqualError(t, f.ProtectSheet("SheetN", nil), "sheet SheetN is not exist")
}

func TestUnprotectSheet(t *testing.T) {
	f, err := OpenFile(filepath.Join("test", "Book1.xlsx"))
	if !assert.NoError(t, err) {
		t.FailNow()
	}
	// Test unprotect not exists worksheet.
	assert.EqualError(t, f.UnprotectSheet("SheetN"), "sheet SheetN is not exist")

	f.UnprotectSheet("Sheet1")
	assert.NoError(t, f.SaveAs(filepath.Join("test", "TestUnprotectSheet.xlsx")))
}

func TestSetDefaultTimeStyle(t *testing.T) {
	f := NewFile()
	// Test set default time style on not exists worksheet.
	assert.EqualError(t, f.setDefaultTimeStyle("SheetN", "", 0), "sheet SheetN is not exist")
}

func prepareTestBook1() (*File, error) {
	f, err := OpenFile(filepath.Join("test", "Book1.xlsx"))
	if err != nil {
		return nil, err
	}

	err = f.AddPicture("Sheet2", "I9", filepath.Join("test", "images", "excel.jpg"),
		`{"x_offset": 140, "y_offset": 120, "hyperlink": "#Sheet2!D8", "hyperlink_type": "Location"}`)
	if err != nil {
		return nil, err
	}

	// Test add picture to worksheet with offset, external hyperlink and positioning.
	err = f.AddPicture("Sheet1", "F21", filepath.Join("test", "images", "excel.png"),
		`{"x_offset": 10, "y_offset": 10, "hyperlink": "https://github.com/360EntSecGroup-Skylar/excelize", "hyperlink_type": "External", "positioning": "oneCell"}`)
	if err != nil {
		return nil, err
	}

	file, err := ioutil.ReadFile(filepath.Join("test", "images", "excel.jpg"))
	if err != nil {
		return nil, err
	}

	err = f.AddPictureFromBytes("Sheet1", "Q1", "", "Excel Logo", ".jpg", file)
	if err != nil {
		return nil, err
	}

	return f, nil
}

func prepareTestBook3() (*File, error) {
	f := NewFile()
	f.NewSheet("Sheet1")
	f.NewSheet("XLSXSheet2")
	f.NewSheet("XLSXSheet3")
	f.SetCellInt("XLSXSheet2", "A23", 56)
	f.SetCellStr("Sheet1", "B20", "42")
	f.SetActiveSheet(0)

	err := f.AddPicture("Sheet1", "H2", filepath.Join("test", "images", "excel.gif"),
		`{"x_scale": 0.5, "y_scale": 0.5, "positioning": "absolute"}`)
	if err != nil {
		return nil, err
	}

	err = f.AddPicture("Sheet1", "C2", filepath.Join("test", "images", "excel.png"), "")
	if err != nil {
		return nil, err
	}

	return f, nil
}

func prepareTestBook4() (*File, error) {
	f := NewFile()
	f.SetColWidth("Sheet1", "B", "A", 12)
	f.SetColWidth("Sheet1", "A", "B", 12)
	f.GetColWidth("Sheet1", "A")
	f.GetColWidth("Sheet1", "C")

	return f, nil
}

func fillCells(f *File, sheet string, colCount, rowCount int) {
	for col := 1; col <= colCount; col++ {
		for row := 1; row <= rowCount; row++ {
			cell, _ := CoordinatesToCellName(col, row)
			f.SetCellStr(sheet, cell, cell)
		}
	}
}<|MERGE_RESOLUTION|>--- conflicted
+++ resolved
@@ -407,55 +407,6 @@
 	assert.NoError(t, f.SaveAs(filepath.Join("test", "TestMergeCell.xlsx")))
 }
 
-<<<<<<< HEAD
-=======
-func TestGetMergeCells(t *testing.T) {
-	wants := []struct {
-		value string
-		start string
-		end   string
-	}{{
-		value: "A1",
-		start: "A1",
-		end:   "B1",
-	}, {
-		value: "A2",
-		start: "A2",
-		end:   "A3",
-	}, {
-		value: "A4",
-		start: "A4",
-		end:   "B5",
-	}, {
-		value: "A7",
-		start: "A7",
-		end:   "C10",
-	}}
-
-	f, err := OpenFile(filepath.Join("test", "MergeCell.xlsx"))
-	if !assert.NoError(t, err) {
-		t.FailNow()
-	}
-	sheet1 := f.GetSheetName(1)
-
-	mergeCells, err := f.GetMergeCells(sheet1)
-	if !assert.Len(t, mergeCells, len(wants)) {
-		t.FailNow()
-	}
-	assert.NoError(t, err)
-
-	for i, m := range mergeCells {
-		assert.Equal(t, wants[i].value, m.GetCellValue())
-		assert.Equal(t, wants[i].start, m.GetStartAxis())
-		assert.Equal(t, wants[i].end, m.GetEndAxis())
-	}
-
-	// Test get merged cells on not exists worksheet.
-	_, err = f.GetMergeCells("SheetN")
-	assert.EqualError(t, err, "sheet SheetN is not exist")
-}
-
->>>>>>> 29b2854e
 func TestSetCellStyleAlignment(t *testing.T) {
 	f, err := prepareTestBook1()
 	if !assert.NoError(t, err) {
